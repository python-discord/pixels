import asyncio
from urllib.parse import unquote

import asyncpg
from decouple import config
from fastapi import Query


database_url = config("DATABASE_URL")
redis_url = config("REDIS_URL")

client_id = config("CLIENT_ID")
client_secret = config("CLIENT_SECRET")
jwt_secret = config("JWT_SECRET")
# starlette already quotes urls, so the url copied from discord ends up double encoded
auth_uri = config("AUTH_URI", cast=unquote)
base_url = config("BASE_URL", default="https://pixel.pythondiscord.com")
token_url = config("TOKEN_URL", default="https://discord.com/api/oauth2/token")
user_url = config("USER_URL", default="https://discord.com/api/users/@me")

api_base = "https://discord.com/api/v8"
webhook_url = config("WEBHOOK_URL")

<<<<<<< HEAD
=======
git_sha = config("GIT_SHA")

# 16:9 is the aspect ratio of a guild banner
base_width = 16
base_height = 9

>>>>>>> 35916e1a
# For ease of scaling
mutliplyer = 15
width = 16 * mutliplyer
height = 9 * mutliplyer

# We want to push a larger image to Discord for visibility
webhook_size = (1600, 900)

x_query_validator = Query(None, ge=0, lt=width)
y_query_validator = Query(None, ge=0, lt=height)

min_pool_size = config("MIN_POOL_SIZE", cast=int, default=2)
max_pool_size = config("MAX_POOL_SIZE", cast=int, default=5)

log_level = config("LOG_LEVEL", default="INFO")
prod_hide = "true" != config("PRODUCTION", default="false")

# How many seconds you have to wait before setting another pixel
PIXEL_RATE_LIMIT = 180

# Awaited in application startup
DB_POOL = asyncpg.create_pool(
    database_url,
    min_size=min_pool_size,
    max_size=max_pool_size
)
# Result set during application startup
REDIS_FUTURE = asyncio.Future()

with open("pixels/resources/mods.txt") as f:
    mods = f.read().split()<|MERGE_RESOLUTION|>--- conflicted
+++ resolved
@@ -21,15 +21,8 @@
 api_base = "https://discord.com/api/v8"
 webhook_url = config("WEBHOOK_URL")
 
-<<<<<<< HEAD
-=======
 git_sha = config("GIT_SHA")
 
-# 16:9 is the aspect ratio of a guild banner
-base_width = 16
-base_height = 9
-
->>>>>>> 35916e1a
 # For ease of scaling
 mutliplyer = 15
 width = 16 * mutliplyer
