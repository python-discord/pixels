--- conflicted
+++ resolved
@@ -55,11 +55,7 @@
     async def is_cache_out_of_date(self, conn: Connection) -> bool:
         """Return true if the cache can be considered out of date."""
         cache = await self.get_pixels()
-<<<<<<< HEAD
-        if not cache or len(cache) // 3 != constants.width * constants.height:
-=======
         if not cache or len(cache)//3 != constants.width*constants.height:
->>>>>>> 9884281f
             # Canvas size has changed, force a cache refresh
             return True
 
