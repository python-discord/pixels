--- conflicted
+++ resolved
@@ -11,19 +11,11 @@
 from httpx import AsyncClient
 from itsdangerous import URLSafeSerializer
 from jose import JWTError, jwt
-<<<<<<< HEAD
-from starlette.responses import RedirectResponse
+from starlette.responses import HTMLResponse, RedirectResponse
 
 from pixels import canvas, constants
 from pixels.models import AuthResult, AuthState, Pixel, User
-from pixels.utils import ratelimits
-=======
-from pydantic import BaseModel, validator
-from starlette.responses import HTMLResponse, RedirectResponse
-
-from pixels import canvas, constants
 from pixels.utils import docs, ratelimits
->>>>>>> 70352283
 
 log = logging.getLogger(__name__)
 
@@ -50,119 +42,6 @@
 
 auth_s = URLSafeSerializer(secrets.token_hex(16))
 
-<<<<<<< HEAD
-=======
-_RGB_RE = re.compile(r"[0-9a-fA-F]{6}")
-
-
-class Pixel(BaseModel):
-    """A pixel as used by the api."""
-
-    x: int
-    y: int
-    rgb: str
-
-    @validator("x")
-    def x_must_be_lt_width(cls, x: int) -> int:
-        """Ensure that x is within the bounds of the image."""
-        if 0 <= x < constants.width:
-            return x
-        else:
-            raise ValueError(f"x must be inside range(0, {constants.width})")
-
-    @validator("y")
-    def y_must_be_lt_height(cls, y: int) -> int:
-        """Ensure that y is within the bounds of the image."""
-        if 0 <= y < constants.height:
-            return y
-        else:
-            raise ValueError(f"y must be inside range(0, {constants.height})")
-
-    @validator("rgb")
-    def rgb_must_be_valid_hex(cls, rgb: str) -> str:
-        """Ensure rgb is a 6 characters long hexadecimal string."""
-        if _RGB_RE.fullmatch(rgb):
-            return rgb
-        else:
-            raise ValueError(
-                f"{rgb!r} is not a valid color, "
-                "please use the hexadecimal format RRGGBB, "
-                "for example FF00ff for purple."
-            )
-
-    class Config:
-        """Additional settings for this model."""
-
-        schema_extra = {"example": {"x": constants.width // 2, "y": constants.height // 2, "rgb": "00FF00"}}
-
-
-class User(BaseModel):
-    """A user as used by the API."""
-
-    user_id: int
-
-    @validator("user_id")
-    def user_id_must_be_snowflake(cls, user_id: int) -> int:
-        """Ensure the user_id is a valid twitter snowflake."""
-        if user_id.bit_length() <= 63:
-            return user_id
-        else:
-            raise ValueError("user_id must fit within a 64 bit int.")
-
-
-class AuthState(enum.Enum):
-    """Represents possible outcomes of a user attempting to authorize."""
-
-    NO_TOKEN = (
-        "There is no token provided, provide one in an Authorization "
-        "header in the format 'Bearer {your token here}'"
-        "or navigate to /authorize to get one"
-    )
-    BAD_HEADER = "The Authorization header does not specify the Bearer scheme."
-    INVALID_TOKEN = "The token provided is not a valid token, " \
-                    "navigate to /authorize to get a new one."
-    BANNED = "You are banned."
-    MODERATOR = "This token belongs to a moderator"
-    USER = "This token belongs to a regular user"
-
-    def __bool__(self) -> bool:
-        """Return whether the authorization was successful."""
-        return self == AuthState.USER or self == AuthState.MODERATOR
-
-    def raise_if_failed(self) -> None:
-        """Raise an HTTPException if a user isn't authorized."""
-        if self:
-            return
-        raise HTTPException(status_code=401, detail=self.value)
-
-    def raise_unless_mod(self) -> None:
-        """Raise an HTTPException if a moderator isn't authorized."""
-        if self == AuthState.MODERATOR:
-            return
-        elif self == AuthState.USER:
-            raise HTTPException(status_code=401, detail="This endpoint is limited to moderators")
-        self.raise_if_failed()
-
-
-class AuthResult(t.NamedTuple):
-    """The possible outcomes of authorization with the user id."""
-
-    state: AuthState
-    user_id: t.Optional[int]
-
-    def __bool__(self) -> bool:
-        """Return whether the authorization was successful."""
-        return bool(self.state)
-
-    def raise_if_failed(self) -> None:
-        """Raise an HTTPException if a user isn't authorized."""
-        self.state.raise_if_failed()
-
-    def raise_unless_mod(self) -> None:
-        """Raise an HTTPException if a moderator isn't authorized."""
-        self.state.raise_unless_mod()
-
->>>>>>> 70352283
 
 @app.on_event("startup")
 async def startup() -> None:
