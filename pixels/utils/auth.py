--- conflicted
+++ resolved
@@ -89,16 +89,12 @@
     token = jwt.encode(
         {
             "id": user_id,
-<<<<<<< HEAD
-            "grant_type": "authorization_code",
+            "grant_type": "refresh_token",
             "expiration": expiration.timestamp(),
-=======
-            "grant_type": "refresh_token",
->>>>>>> 74e36b44
-            "salt": token_salt
+            "salt": token_salt,
         },
         Server.JWT_SECRET,
-        algorithm="HS256"
+        algorithm="HS256",
     )
     return token, row
 
@@ -119,17 +115,13 @@
     except JWTError:
         raise HTTPException(status_code=403, detail=AuthState.INVALID_TOKEN.value)
 
-<<<<<<< HEAD
-    row = await conn.fetchrow(
-        "SELECT is_banned, user_id, key_salt FROM users WHERE user_id = $1", int(token_data["id"])
-=======
     if token_data["grant_type"] != "refresh_token":
         raise HTTPException(status_code=403, detail=AuthState.WRONG_TOKEN.value)
 
-    is_banned, key_salt = await conn.fetchrow(
-        "SELECT is_banned, key_salt FROM users WHERE user_id = $1", int(token_data["id"])
->>>>>>> 74e36b44
+    row = await conn.fetchrow(
+        "SELECT is_banned, user_id, key_salt FROM users WHERE user_id = $1", int(token_data["id"])
     )
+
     if row['is_banned']:
         raise PermissionError
     elif row['key_salt'] != token_data["salt"]:
