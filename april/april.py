--- conflicted
+++ resolved
@@ -198,19 +198,11 @@
 
 async def authorized(conn: Connection, authorization: t.Optional[str]) -> AuthResult:
     """Attempt to authorize the user given a token and a database connection."""
-<<<<<<< HEAD
     if authorization is None:
-        return AuthState.NO_TOKEN
+        return AuthResult(AuthState.NO_TOKEN, None)
     scheme, token = get_authorization_scheme_param(authorization)
     if scheme.lower() != "bearer":
-        return AuthState.BAD_HEADER
-=======
-    scheme, token = get_authorization_scheme_param(authorization)
-    if token is None:
-        return AuthResult(AuthState.NO_TOKEN, None)
-    elif scheme.lower() != "bearer":
         return AuthResult(AuthState.BAD_HEADER, None)
->>>>>>> f0b73489
     try:
         token_data = jwt.decode(token, constants.jwt_secret)
     except JWTError:
