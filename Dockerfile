FROM tiangolo/uvicorn-gunicorn-fastapi:python3.8-slim

# Set pip to have cleaner logs and no saved cache
ENV PIP_NO_CACHE_DIR=false \
    PIPENV_HIDE_EMOJIS=1 \
    PIPENV_IGNORE_VIRTUALENVS=1 \
    PIPENV_NOSPIN=1 \
    MODULE_NAME="pixels" \
    MAX_WORKERS=10

# Install pipenv
RUN pip install -U pipenv

# Install project dependencies
COPY Pipfile* ./
RUN pipenv install --system --deploy

# Define Git SHA build argument
ARG git_sha="development"

# Set Git SHA environment variable for Sentry
ENV GIT_SHA=$git_sha

# Copy the source code in last to optimize rebuilding the image
<<<<<<< HEAD
COPY ./pixels /app
=======
COPY . /app
>>>>>>> 86b665cd
<|MERGE_RESOLUTION|>--- conflicted
+++ resolved
@@ -22,8 +22,4 @@
 ENV GIT_SHA=$git_sha
 
 # Copy the source code in last to optimize rebuilding the image
-<<<<<<< HEAD
-COPY ./pixels /app
-=======
-COPY . /app
->>>>>>> 86b665cd
+COPY . /app